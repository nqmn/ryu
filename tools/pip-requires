--- conflicted
+++ resolved
@@ -1,13 +1,8 @@
 # NOTE: OpenStack avoids some versions of eventlet, because of the
 # following issue.
 # https://github.com/eventlet/eventlet/issues/401
-<<<<<<< HEAD
 eventlet==0.30.0
-msgpack>=0.3.0,<1.0.0  # RPC library, BGP speaker(net_cntl)
-=======
-eventlet!=0.18.3,>=0.18.2,!=0.20.1,!=0.21.0,!=0.23.0
 msgpack>=0.4.0  # RPC library, BGP speaker(net_cntl)
->>>>>>> dc7aa0ab
 netaddr
 oslo.config>=2.5.0
 ovs>=2.6.0  # OVSDB
